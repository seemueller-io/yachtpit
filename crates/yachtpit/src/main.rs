--- conflicted
+++ resolved
@@ -8,7 +8,6 @@
 use bevy::DefaultPlugins;
 use yachtpit::GamePlugin;
 use std::io::Cursor;
-use bevy_webview_wry::WebviewWryPlugin;
 use winit::window::Icon;
 
 #[cfg(not(target_arch = "wasm32"))]
@@ -38,10 +37,8 @@
         )
         .add_plugins(GamePlugin)
         .add_systems(Startup, set_window_icon)
-        .add_plugins(WebviewWryPlugin::default())
         .run();
-<<<<<<< HEAD
-    
+
     #[cfg(not(target_arch = "wasm32"))]
     App::new()
         .insert_resource(ClearColor(Color::NONE))
@@ -68,8 +65,6 @@
         .add_plugins(WebviewWryPlugin::default())
         .run();
 
-=======
->>>>>>> 73ee3add
 }
 // Sets the icon on windows and X11
 fn set_window_icon(
