use bevy::prelude::*;
use bevy::render::view::RenderLayers;
use bevy::window::Window;
use std::collections::HashMap;
use bevy_webview_wry::prelude::*;
/// Render layer for GPS map entities to isolate them from other cameras
const GPS_MAP_LAYER: usize = 1;


#[cfg(not(target_arch = "wasm32"))]
use bevy_webview_wry::prelude::*;

/// Render layer for GPS map entities to isolate them from other cameras
const GPS_MAP_LAYER: usize = 1;

/// Component to mark the GPS map window
#[derive(Component)]
pub struct GpsMapWindow;

/// Component to mark map tiles
#[derive(Component)]
pub struct MapTile {
    pub x: i32,
    pub y: i32,
    pub zoom: u8,
}

/// Resource to manage the GPS map state
#[derive(Resource, Default)]
pub struct GpsMapState {
    pub window_id: Option<Entity>,
    pub center_lat: f64,
    pub center_lon: f64,
    pub zoom_level: u8,
    pub tile_cache: HashMap<String, Handle<Image>>,
}

impl GpsMapState {
    pub fn new() -> Self {
        Self {
            window_id: None,
            center_lat: 43.6377, // Default to Monaco coordinates from GPS system
            center_lon: -1.4497,
            zoom_level: 10,
            tile_cache: HashMap::new(),
        }
    }
}

/// Plugin for GPS map functionality
pub struct GpsMapPlugin;

impl Plugin for GpsMapPlugin {
    fn build(&self, app: &mut App) {
        app.init_resource::<GpsMapState>()
            .add_systems(Update, (handle_gps_map_window_events, update_map_tiles));
    }
}

/// System to handle GPS map window events
fn handle_gps_map_window_events(
    mut commands: Commands,
    mut gps_map_state: ResMut<GpsMapState>,
    windows: Query<Entity, With<Window>>,
) {
    // For now, we'll keep this simple and just track the window
    // In a full implementation, we would handle window close events properly
    if let Some(map_window_id) = gps_map_state.window_id {
        // Check if the window still exists
        if windows.get(map_window_id).is_err() {
            gps_map_state.window_id = None;
            info!("GPS map window was closed");
        }
    }
}

/// System to update map tiles
fn update_map_tiles(
    mut commands: Commands,
    gps_map_state: Res<GpsMapState>,
    asset_server: Res<AssetServer>,
    map_tiles: Query<Entity, With<MapTile>>,
) {
    if gps_map_state.window_id.is_none() {
        return;
    }

    // For now, we'll create a simple placeholder map
    // In a full implementation, this would fetch actual OSM tiles
    if map_tiles.is_empty() && gps_map_state.window_id.is_some() {
        spawn_placeholder_map(&mut commands, &asset_server);
    }
}

/// Spawn a placeholder map with basic tiles
fn spawn_placeholder_map(commands: &mut Commands, _asset_server: &Res<AssetServer>) {
    // Create a simple grid of colored rectangles to represent map tiles
    for x in -2..=2 {
        for y in -2..=2 {
            let color = if (x + y) % 2 == 0 {
                Color::linear_rgb(0.3, 0.7, 0.3) // Green for land
            } else {
                Color::linear_rgb(0.2, 0.4, 0.8) // Blue for water
            };

            commands.spawn((
                GpsMapWindow,
                Transform::from_translation(Vec3::new(x as f32 * 100.0, y as f32 * 100.0, 0.0)),
                GlobalTransform::default(),
                Sprite {
                    color,
                    custom_size: Some(Vec2::new(100.0, 100.0)),
                    ..default()
                },
                MapTile {
                    x: x as i32,
                    y: y as i32,
                    zoom: 10,
                },
                RenderLayers::layer(GPS_MAP_LAYER),
            ));
        }
    }

    // Add a marker for the vessel position
    commands.spawn((
        // Sprite {
        //     color: Color::linear_rgb(1.0, 0.0, 0.0),
        //     custom_size: Some(Vec2::new(20.0, 20.0)),
        //     ..default()
        // },
        // Transform::from_translation(Vec3::new(0.0, 0.0, 1.0)),
        GpsMapWindow,
        RenderLayers::layer(GPS_MAP_LAYER),
    ));
}

/// Function to spawn the GPS map window
pub fn spawn_gps_map_window(commands: &mut Commands, gps_map_state: &mut ResMut<GpsMapState>) {
    if gps_map_state.window_id.is_some() {
        info!("GPS map window already open");
        return;
    }

    info!("Spawning GPS map window");

    // Create a new window for the GPS map
    let window_entity = commands
        .spawn((
            Window {
                title: "GPS Navigation - OpenStreetMap".to_string(),
                resolution: (800.0, 600.0).into(),
                position: bevy::window::WindowPosition::Centered(
                    bevy::window::MonitorSelection::Current,
                ),
                ..default()
            },
            GpsMapWindow,
        ))
        .id();

    // Create a camera for the map window
    commands.spawn((
        Camera2d,
        Camera {
            target: bevy::render::camera::RenderTarget::Window(bevy::window::WindowRef::Entity(
                window_entity,
            )),
            ..default()
        },
        RenderLayers::layer(GPS_MAP_LAYER),
        GpsMapWindow,
    ));

    gps_map_state.window_id = Some(window_entity);

<<<<<<< HEAD

    info!("GPS map window spawned with entity: {:?}", window_entity);


    #[cfg(not(target_arch = "wasm32"))]
    spawn_gps_webview(commands, gps_map_state);
}

#[cfg(not(target_arch = "wasm32"))]
fn spawn_gps_webview(commands: &mut Commands, gps_map_state: &mut ResMut<GpsMapState>) {
    if let Some(win) = gps_map_state.window_id {
        commands.entity(win).insert(Webview::Uri(WebviewUri::relative_local(
            // Using the build output of the base-map package
            "packages/base-map/dist/index.html",
        )));
=======
    spawn_gps_webview(commands, gps_map_state);
    


    info!("GPS map window spawned with entity: {:?}", window_entity);
}
fn spawn_gps_webview(
    commands: &mut Commands,
    gps_map_state: &mut ResMut<GpsMapState>,
) {
    if let Some(win) = gps_map_state.window_id {
        commands
            .entity(win)
            .insert(Webview::Uri(WebviewUri::new(
                "https://www.openstreetmap.org/",   // or any URL you like
            )));
>>>>>>> 73ee3add
    }
}<|MERGE_RESOLUTION|>--- conflicted
+++ resolved
@@ -4,7 +4,6 @@
 use std::collections::HashMap;
 use bevy_webview_wry::prelude::*;
 /// Render layer for GPS map entities to isolate them from other cameras
-const GPS_MAP_LAYER: usize = 1;
 
 
 #[cfg(not(target_arch = "wasm32"))]
@@ -174,7 +173,6 @@
 
     gps_map_state.window_id = Some(window_entity);
 
-<<<<<<< HEAD
 
     info!("GPS map window spawned with entity: {:?}", window_entity);
 
@@ -190,23 +188,5 @@
             // Using the build output of the base-map package
             "packages/base-map/dist/index.html",
         )));
-=======
-    spawn_gps_webview(commands, gps_map_state);
-    
-
-
-    info!("GPS map window spawned with entity: {:?}", window_entity);
-}
-fn spawn_gps_webview(
-    commands: &mut Commands,
-    gps_map_state: &mut ResMut<GpsMapState>,
-) {
-    if let Some(win) = gps_map_state.window_id {
-        commands
-            .entity(win)
-            .insert(Webview::Uri(WebviewUri::new(
-                "https://www.openstreetmap.org/",   // or any URL you like
-            )));
->>>>>>> 73ee3add
     }
 }